/*
 * Copyright 2011, Mysema Ltd
 *
 * Licensed under the Apache License, Version 2.0 (the "License");
 * you may not use this file except in compliance with the License.
 * You may obtain a copy of the License at
 * http://www.apache.org/licenses/LICENSE-2.0
 * Unless required by applicable law or agreed to in writing, software
 * distributed under the License is distributed on an "AS IS" BASIS,
 * WITHOUT WARRANTIES OR CONDITIONS OF ANY KIND, either express or implied.
 * See the License for the specific language governing permissions and
 * limitations under the License.
 */
package com.mysema.query.sql;

import static com.google.common.base.CharMatcher.inRange;

import java.lang.reflect.Field;
import java.sql.Types;
import java.util.*;

import com.google.common.base.CharMatcher;
import com.google.common.collect.ImmutableSet;
import com.google.common.collect.Lists;
import com.google.common.collect.Maps;
import com.mysema.commons.lang.Pair;
import com.mysema.query.JoinType;
import com.mysema.query.QueryException;
import com.mysema.query.QueryFlag.Position;
import com.mysema.query.QueryMetadata;
import com.mysema.query.QueryModifiers;
import com.mysema.query.sql.types.Type;
import com.mysema.query.types.*;

/**
 * SQLTemplates extends Templates to provides SQL specific extensions
 * and acts as database specific Dialect for Querydsl SQL
 *
 * @author tiwe
 */
public class SQLTemplates extends Templates {

    protected static final Set<String> SQL_RESERVED_WORDS
            = ImmutableSet.of(
                    "ABS", "ALL", "ALLOCATE", "ALTER", "AND", "ANY", "ARE",
                    "ARRAY", "ARRAY_AGG", "AS", "ASENSITIVE", "ASYMMETRIC",
                    "AT", "ATOMIC", "AUTHORIZATION", "AVG", "BEGIN", "BETWEEN",
                    "BIGINT", "BINARY", "BLOB", "BOOLEAN", "BOTH", "BY", "CALL",
                    "CALLED", "CARDINALITY", "CASCADED", "CASE", "CAST", "CEIL",
                    "CEILING", "CHAR", "CHARACTER", "CHARACTER_LENGTH",
                    "CHAR_LENGTH", "CHECK", "CLOB", "CLOSE", "COALESCE",
                    "COLLATE", "COLLECT", "COLUMN", "COMMIT", "CONDITION",
                    "CONNECT", "CONSTRAINT", "CONVERT", "CORR", "CORRESPONDING",
                    "COUNT", "COVAR_POP", "COVAR_SAMP", "CREATE", "CROSS",
                    "CUBE", "CUME_DIST", "CURRENT", "CURRENT_CATALOG",
                    "CURRENT_DATE", "CURRENT_DEFAULT_TRANSFORM_GROUP",
                    "CURRENT_PATH", "CURRENT_ROLE", "CURRENT_SCHEMA",
                    "CURRENT_TIME", "CURRENT_TIMESTAMP", "CURRENT_TRANSFORM_GROUP_FOR_TYPE",
                    "CURRENT_USER", "CURSOR", "CYCLE", "DATE", "DAY",
                    "DEALLOCATE", "DEC", "DECIMAL", "DECLARE", "DEFAULT",
                    "DELETE", "DENSE_RANK", "DEREF", "DESCRIBE",
                    "DETERMINISTIC", "DISCONNECT", "DISTINCT", "DOUBLE",
                    "DROP", "DYNAMIC", "EACH", "ELEMENT", "ELSE", "END",
                    "END-EXEC", "ESCAPE", "EVERY", "EXCEPT", "EXEC", "EXECUTE",
                    "EXISTS", "EXP", "EXTERNAL", "EXTRACT", "FALSE", "FETCH",
                    "FILTER", "FIRST_VALUE", "FLOAT", "FLOOR", "FOR", "FOREIGN",
                    "FREE", "FROM", "FULL", "FUNCTION", "FUSION", "GET",
                    "GLOBAL", "GRANT", "GROUP", "GROUPING", "HAVING", "HOLD",
                    "HOUR", "IDENTITY", "IN", "INDICATOR", "INNER", "INOUT",
                    "INSENSITIVE", "INSERT", "INT", "INTEGER", "INTERSECT",
                    "INTERSECTION", "INTERVAL", "INTO", "IS", "JOIN", "LAG",
                    "LANGUAGE", "LARGE", "LAST_VALUE", "LATERAL", "LEAD",
                    "LEADING", "LEFT", "LIKE", "LIKE_REGEX", "LN", "LOCAL",
                    "LOCALTIME", "LOCALTIMESTAMP", "LOWER", "MATCH", "MAX",
                    "MAX_CARDINALITY", "MEMBER", "MERGE", "METHOD", "MIN",
                    "MINUTE", "MOD", "MODIFIES", "MODULE", "MONTH", "MULTISET",
                    "NATIONAL", "NATURAL", "NCHAR", "NCLOB", "NEW", "NO",
                    "NONE", "NORMALIZE", "NOT", "NTH_VALUE", "NTILE", "NULL",
                    "NULLIF", "NUMERIC", "OCCURRENCES_REGEX", "OCTET_LENGTH",
                    "OF", "OFFSET", "OLD", "ON", "ONLY", "OPEN", "OR", "ORDER",
                    "OUT", "OUTER", "OVER", "OVERLAPS", "OVERLAY", "PARAMETER",
                    "PARTITION", "PERCENTILE_CONT", "PERCENTILE_DISC",
                    "PERCENT_RANK", "POSITION", "POSITION_REGEX", "POWER",
                    "PRECISION", "PREPARE", "PRIMARY", "PROCEDURE", "RANGE",
                    "RANK", "READS", "REAL", "RECURSIVE", "REF", "REFERENCES",
                    "REFERENCING", "REGR_AVGX", "REGR_AVGY", "REGR_COUNT",
                    "REGR_INTERCEPT", "REGR_R2", "REGR_SLOPE", "REGR_SXX",
                    "REGR_SXY", "REGR_SYY", "RELEASE", "RESULT", "RETURN",
                    "RETURNS", "REVOKE", "RIGHT", "ROLLBACK", "ROLLUP",
                    "ROW", "ROWS", "ROW_NUMBER", "SAVEPOINT", "SCOPE", "SCROLL",
                    "SEARCH", "SECOND", "SELECT", "SENSITIVE", "SESSION_USER",
                    "SET", "SIMILAR", "SMALLINT", "SOME", "SPECIFIC",
                    "SPECIFICTYPE", "SQL", "SQLEXCEPTION", "SQLSTATE",
                    "SQLWARNING", "SQRT", "START", "STATIC", "STDDEV_POP",
                    "STDDEV_SAMP", "SUBMULTISET", "SUBSTRING", "SUBSTRING_REGEX",
                    "SUM", "SYMMETRIC", "SYSTEM", "SYSTEM_USER", "TABLE",
                    "TABLESAMPLE", "THEN", "TIME", "TIMESTAMP", "TIMEZONE_HOUR",
                    "TIMEZONE_MINUTE", "TO", "TRAILING", "TRANSLATE",
                    "TRANSLATE_REGEX", "TRANSLATION", "TREAT", "TRIGGER", "TRIM",
                    "TRIM_ARRAY", "TRUE", "TRUNCATE", "UESCAPE", "UNION",
                    "UNIQUE", "UNKNOWN", "UNNEST", "UPDATE", "UPPER", "USER",
                    "USING", "VALUE", "VALUES", "VARBINARY", "VARCHAR",
                    "VARYING", "VAR_POP", "VAR_SAMP", "WHEN", "WHENEVER",
                    "WHERE", "WIDTH_BUCKET", "WINDOW", "WITH", "WITHIN",
                    "WITHOUT", "XML", "XMLAGG", "XMLATTRIBUTES", "XMLBINARY",
                    "XMLCAST", "XMLCOMMENT", "XMLCONCAT", "XMLDOCUMENT",
                    "XMLELEMENT", "XMLEXISTS", "XMLFOREST", "XMLITERATE",
                    "XMLNAMESPACES", "XMLPARSE", "XMLPI", "XMLQUERY",
                    "XMLSERIALIZE", "XMLTABLE", "XMLTEXT", "XMLVALIDATE", "YEAR");

    public static final Expression<?> RECURSIVE = TemplateExpressionImpl.create(Object.class, "");

    public static final SQLTemplates DEFAULT = new SQLTemplates("\"",'\\',false);

    private static final CharMatcher NON_UNDERSCORE_ALPHA_NUMERIC =
            CharMatcher.is('_').or(inRange('a', 'z').or(inRange('A', 'Z'))).or(inRange('0', '9'))
            .negate().precomputed();

    private final Set<String> reservedWords;

    public abstract static class Builder {

        protected boolean printSchema, quote, newLineToSingleSpace;

        protected char escape = '\\';

        public Builder printSchema() {
            printSchema = true;
            return this;
        }

        public Builder quote() {
            quote = true;
            return this;
        }

        public Builder newLineToSingleSpace() {
            newLineToSingleSpace = true;
            return this;
        }

        public Builder escape(char ch) {
            escape = ch;
            return this;
        }

        protected abstract SQLTemplates build(char escape, boolean quote);

        public SQLTemplates build() {
            SQLTemplates templates = build(escape, quote);
            if (newLineToSingleSpace) {
                templates.newLineToSingleSpace();
            }
            templates.setPrintSchema(printSchema);
            return templates;
        }

    }

    private final Map<String, Integer> typeNameToCode = Maps.newHashMap();

    private final Map<Integer, String> codeToTypeName = Maps.newHashMap();

    private final Map<SchemaAndTable, SchemaAndTable> tableOverrides = Maps.newHashMap();

    private final List<Type<?>> customTypes = Lists.newArrayList();

    private final String quoteStr;

    private final boolean useQuotes;

    private boolean printSchema;

    private String createTable = "create table ";

    private String asc = " asc";

    private String autoIncrement = " auto_increment";

    private String columnAlias = " ";

    private String count = "count ";

    private String countStar = "count(*)";

    private String delete = "delete ";

    private String desc = " desc";

    private String distinctCountEnd = ")";

    private String distinctCountStart = "count(distinct ";

    private String dummyTable = "dual";

    private String from = "\nfrom ";

    private String fullJoin = "\nfull join ";

    private String groupBy = "\ngroup by ";

    private String having = "\nhaving ";

    private String innerJoin = "\ninner join ";

    private String insertInto = "insert into ";

    private String join = "\njoin ";

    private String key = "key";

    private String leftJoin = "\nleft join ";

    private String rightJoin = "\nright join ";;

    private String limitTemplate = "\nlimit {0}";

    private String mergeInto = "merge into ";

    private boolean nativeMerge;

    private String notNull = " not null";

    private String offsetTemplate = "\noffset {0}";

    private String on = "\non ";

    private String orderBy = "\norder by ";

    private String select = "select ";

    private String selectDistinct = "select distinct ";

    private String set = "set ";

    private String tableAlias = " ";

    private String update = "update ";

    private String values = "\nvalues ";

    private String defaultValues = "\nvalues ()";

    private String where = "\nwhere ";

    private String with = "with ";

    private String withRecursive = "with recursive ";

    private String createIndex = "create index ";

    private String createUniqueIndex = "create unique index ";

    private String nullsFirst = " nulls first";

    private String nullsLast = " nulls last";

    private boolean parameterMetadataAvailable = true;

    private boolean batchCountViaGetUpdateCount = false;

    private boolean unionsWrapped = true;

    private boolean functionJoinsWrapped = false;

    private boolean limitRequired = false;

    private boolean countDistinctMultipleColumns = false;

    private boolean countViaAnalytics = false;

    private boolean wrapSelectParameters = false;

<<<<<<< HEAD
    @Deprecated
=======
    private boolean arraysSupported = true;

>>>>>>> 962c13de
    protected SQLTemplates(String quoteStr, char escape, boolean useQuotes) {
        this(SQL_RESERVED_WORDS, quoteStr, escape, useQuotes);
    }

    protected SQLTemplates(Set<String> reservedKeywords, String quoteStr, char escape, boolean useQuotes) {
        super(escape);
        this.reservedWords = reservedKeywords;
        this.quoteStr = quoteStr;
        this.useQuotes = useQuotes;

        add(SQLOps.ALL, "{0}.*");

        // flags
        add(SQLOps.WITH_ALIAS, "{0} as {1}", 0);
        add(SQLOps.WITH_COLUMNS, "{0} {1}", 0);
        add(SQLOps.FOR_UPDATE, "\nfor update");
        add(SQLOps.FOR_SHARE, "\nfor share");
        add(SQLOps.NO_WAIT, " nowait");
        add(SQLOps.QUALIFY, "\nqualify {0}");

        // boolean
        add(Ops.AND, "{0} and {1}", 36);
        add(Ops.NOT, "not {0}", 35);
        add(Ops.OR, "{0} or {1}", 38);
        add(Ops.XNOR, "{0} xnor {1}", 39);
        add(Ops.XOR, "{0} xor {1}", 39);

        // math
        add(Ops.MathOps.RANDOM, "rand()");
        add(Ops.MathOps.RANDOM2, "rand({0})");
        add(Ops.MathOps.CEIL, "ceiling({0})");
        add(Ops.MathOps.POWER, "power({0},{1})");
        add(Ops.MOD, "mod({0},{1})", -1);

        // date time
        add(Ops.DateTimeOps.CURRENT_DATE, "current_date");
        add(Ops.DateTimeOps.CURRENT_TIME, "current_time");
        add(Ops.DateTimeOps.CURRENT_TIMESTAMP, "current_timestamp");

        add(Ops.DateTimeOps.MILLISECOND, "0");
        add(Ops.DateTimeOps.SECOND, "extract(second from {0})");
        add(Ops.DateTimeOps.MINUTE, "extract(minute from {0})");
        add(Ops.DateTimeOps.HOUR, "extract(hour from {0})");
        add(Ops.DateTimeOps.WEEK, "extract(week from {0})");
        add(Ops.DateTimeOps.MONTH, "extract(month from {0})");
        add(Ops.DateTimeOps.YEAR, "extract(year from {0})");
        add(Ops.DateTimeOps.YEAR_MONTH, "(extract(year from {0}) * 100 + extract(month from {0}))");
        add(Ops.DateTimeOps.YEAR_WEEK, "(extract(year from {0}) * 100 + extract(week from {0}))");
        add(Ops.DateTimeOps.DAY_OF_WEEK, "extract(day_of_week from {0})");
        add(Ops.DateTimeOps.DAY_OF_MONTH, "extract(day from {0})");
        add(Ops.DateTimeOps.DAY_OF_YEAR, "extract(day_of_year from {0})");

        add(Ops.DateTimeOps.ADD_YEARS, "dateadd('year',{1},{0})");
        add(Ops.DateTimeOps.ADD_MONTHS, "dateadd('month',{1},{0})");
        add(Ops.DateTimeOps.ADD_WEEKS, "dateadd('week',{1},{0})");
        add(Ops.DateTimeOps.ADD_DAYS, "dateadd('day',{1},{0})");
        add(Ops.DateTimeOps.ADD_HOURS, "dateadd('hour',{1},{0})");
        add(Ops.DateTimeOps.ADD_MINUTES, "dateadd('minute',{1},{0})");
        add(Ops.DateTimeOps.ADD_SECONDS, "dateadd('second',{1},{0})");

        add(Ops.DateTimeOps.DIFF_YEARS, "datediff('year',{0},{1})");
        add(Ops.DateTimeOps.DIFF_MONTHS, "datediff('month',{0},{1})");
        add(Ops.DateTimeOps.DIFF_WEEKS, "datediff('week',{0},{1})");
        add(Ops.DateTimeOps.DIFF_DAYS, "datediff('day',{0},{1})");
        add(Ops.DateTimeOps.DIFF_HOURS, "datediff('hour',{0},{1})");
        add(Ops.DateTimeOps.DIFF_MINUTES, "datediff('minute',{0},{1})");
        add(Ops.DateTimeOps.DIFF_SECONDS, "datediff('second',{0},{1})");

        add(Ops.DateTimeOps.TRUNC_YEAR, "date_trunc('year',{0})");
        add(Ops.DateTimeOps.TRUNC_MONTH, "date_trunc('month',{0})");
        add(Ops.DateTimeOps.TRUNC_WEEK, "date_trunc('week',{0})");
        add(Ops.DateTimeOps.TRUNC_DAY, "date_trunc('day',{0})");
        add(Ops.DateTimeOps.TRUNC_HOUR, "date_trunc('hour',{0})");
        add(Ops.DateTimeOps.TRUNC_MINUTE, "date_trunc('minute',{0})");
        add(Ops.DateTimeOps.TRUNC_SECOND, "date_trunc('second',{0})");

        // string
        add(Ops.CONCAT, "{0} || {1}", 38);
        add(Ops.MATCHES, "{0} regexp {1}", 25);
        add(Ops.CHAR_AT, "cast(substr({0},{1s}+1,1) as char)");
        add(Ops.EQ_IGNORE_CASE, "{0l} = {1l}");
        add(Ops.INDEX_OF, "locate({1},{0})-1");
        add(Ops.INDEX_OF_2ARGS, "locate({1},{0},{2s}+1)-1");
        add(Ops.STRING_IS_EMPTY, "length({0}) = 0");
        add(Ops.SUBSTR_1ARG, "substr({0},{1s}+1)", 1);
        add(Ops.SUBSTR_2ARGS, "substr({0},{1s}+1,{2s}-{1s})", 1);
        add(Ops.StringOps.LOCATE, "locate({0},{1})");
        add(Ops.StringOps.LOCATE2, "locate({0},{1},{2})");

        // like with escape
        add(Ops.LIKE, "{0} like {1} escape '"+escape+"'");
        add(Ops.ENDS_WITH, "{0} like {%1} escape '"+escape+"'");
        add(Ops.ENDS_WITH_IC, "{0l} like {%%1} escape '"+escape+"'");
        add(Ops.STARTS_WITH, "{0} like {1%} escape '"+escape+"'");
        add(Ops.STARTS_WITH_IC, "{0l} like {1%%} escape '"+escape+"'");
        add(Ops.STRING_CONTAINS, "{0} like {%1%} escape '"+escape+"'");
        add(Ops.STRING_CONTAINS_IC, "{0l} like {%%1%%} escape '"+escape+"'");

        add(SQLOps.CAST, "cast({0} as {1s})");
        add(SQLOps.UNION, "{0}\nunion\n{1}", 50);
        add(SQLOps.UNION_ALL, "{0}\nunion all\n{1}", 50);
        add(SQLOps.NEXTVAL, "nextval('{0s}')");

        // analytic functions
        add(SQLOps.CORR, "corr({0},{1})");
        add(SQLOps.COVARPOP, "covar_pop({0},{1})");
        add(SQLOps.COVARSAMP, "covar_samp({0},{1})");
        add(SQLOps.CUMEDIST, "cume_dist()");
        add(SQLOps.CUMEDIST2, "cume_dist({0})");
        add(SQLOps.DENSERANK, "dense_rank()");
        add(SQLOps.DENSERANK2, "dense_rank({0})");
        add(SQLOps.FIRSTVALUE, "first_value({0})");
        add(SQLOps.LAG, "lag({0})");
        add(SQLOps.LASTVALUE, "last_value({0})");
        add(SQLOps.LEAD, "lead({0})");
        add(SQLOps.LISTAGG, "listagg({0},'{1s}')");
        add(SQLOps.NTHVALUE, "nth_value({0}, {1})");
        add(SQLOps.NTILE, "ntile({0})");
        add(SQLOps.PERCENTILECONT, "percentile_cont({0})");
        add(SQLOps.PERCENTILEDISC, "percentile_disc({0})");
        add(SQLOps.PERCENTRANK, "percent_rank()");
        add(SQLOps.PERCENTRANK2, "percent_rank({0})");
        add(SQLOps.RANK, "rank()");
        add(SQLOps.RANK2, "rank({0})");
        add(SQLOps.RATIOTOREPORT, "ratio_to_report({0})");
        add(SQLOps.REGR_SLOPE, "regr_slope({0}, {1})");
        add(SQLOps.REGR_INTERCEPT, "regr_intercept({0}, {1})");
        add(SQLOps.REGR_COUNT, "regr_count({0}, {1})");
        add(SQLOps.REGR_R2, "regr_r2({0}, {1})");
        add(SQLOps.REGR_AVGX, "regr_avgx({0}, {1})");
        add(SQLOps.REGR_AVGY, "regr_avgy({0}, {1})");
        add(SQLOps.REGR_SXX, "regr_sxx({0}, {1})");
        add(SQLOps.REGR_SYY, "regr_syy({0}, {1})");
        add(SQLOps.REGR_SXY, "regr_sxy({0}, {1})");
        add(SQLOps.ROWNUMBER, "row_number()");
        add(SQLOps.STDDEV, "stddev({0})");
        add(SQLOps.STDDEVPOP, "stddev_pop({0})");
        add(SQLOps.STDDEVSAMP, "stddev_samp({0})");
        add(SQLOps.STDDEV_DISTINCT, "stddev(distinct {0})");
        add(SQLOps.VARIANCE, "variance({0})");
        add(SQLOps.VARPOP, "var_pop({0})");
        add(SQLOps.VARSAMP, "var_samp({0})");

        add(Ops.AggOps.BOOLEAN_ANY, "some({0})");
        add(Ops.AggOps.BOOLEAN_ALL, "every({0})");

        // default type names
        addTypeNameToCode("null", Types.NULL);
        addTypeNameToCode("char", Types.CHAR);
        addTypeNameToCode("datalink", Types.DATALINK);
        addTypeNameToCode("numeric", Types.NUMERIC);
        addTypeNameToCode("decimal", Types.DECIMAL);
        addTypeNameToCode("integer", Types.INTEGER);
        addTypeNameToCode("smallint", Types.SMALLINT);
        addTypeNameToCode("float", Types.FLOAT);
        addTypeNameToCode("real", Types.REAL);
        addTypeNameToCode("double", Types.DOUBLE);
        addTypeNameToCode("varchar", Types.VARCHAR);
        addTypeNameToCode("longnvarchar", Types.LONGNVARCHAR);
        addTypeNameToCode("nchar", Types.NCHAR);
        addTypeNameToCode("boolean", Types.BOOLEAN);
        addTypeNameToCode("nvarchar", Types.NVARCHAR);
        addTypeNameToCode("rowid", Types.ROWID);
        addTypeNameToCode("timestamp", Types.TIMESTAMP);
        addTypeNameToCode("bit", Types.BIT);
        addTypeNameToCode("time", Types.TIME);
        addTypeNameToCode("tinyint", Types.TINYINT);
        addTypeNameToCode("other", Types.OTHER);
        addTypeNameToCode("bigint", Types.BIGINT);
        addTypeNameToCode("longvarbinary", Types.LONGVARBINARY);
        addTypeNameToCode("varbinary", Types.VARBINARY);
        addTypeNameToCode("date", Types.DATE);
        addTypeNameToCode("binary", Types.BINARY);
        addTypeNameToCode("longvarchar", Types.LONGVARCHAR);
        addTypeNameToCode("struct", Types.STRUCT);
        addTypeNameToCode("array", Types.ARRAY);
        addTypeNameToCode("java_object", Types.JAVA_OBJECT);
        addTypeNameToCode("distinct", Types.DISTINCT);
        addTypeNameToCode("ref", Types.REF);
        addTypeNameToCode("blob", Types.BLOB);
        addTypeNameToCode("clob", Types.CLOB);
        addTypeNameToCode("nclob", Types.NCLOB);
        addTypeNameToCode("sqlxml", Types.SQLXML);
    }

    public String serialize(String literal, int jdbcType) {
        switch (jdbcType) {
            case Types.TIMESTAMP:
                return "(timestamp '" + literal + "')";
            case Types.DATE:
                return "(date '" + literal + "')";
            case Types.TIME:
                return "(time '" + literal + "')";
            case Types.CHAR:
            case Types.CLOB:
            case Types.LONGNVARCHAR:
            case Types.LONGVARCHAR:
            case Types.NCHAR:
            case Types.NCLOB:
            case Types.NVARCHAR:
            case Types.VARCHAR:
                return "'" + escapeLiteral(literal) + "'";
            default:
                return literal;
        }
    }

    public String escapeLiteral(String str) {
        StringBuilder builder = new StringBuilder();
        for (char ch : str.toCharArray()) {
            if (ch == '\n') {
                builder.append("\\n");
                continue;
            } else if (ch == '\r') {
                builder.append("\\r");
                continue;
            } else if (ch == '\'') {
                builder.append("''");
                continue;
            }
            builder.append(ch);
        }
        return builder.toString();
    }

    protected void addTypeNameToCode(String type, int code, boolean override) {
        if (!typeNameToCode.containsKey(type)) {
            typeNameToCode.put(type, code);
        }
        if (override || !codeToTypeName.containsKey(code)) {
            codeToTypeName.put(code, type);
        }
    }

    protected void addTypeNameToCode(String type, int code) {
        addTypeNameToCode(type, code, false);
    }

    protected void add(Map<Operator<?>, String> ops) {
        for (Map.Entry<Operator<?>, String> entry : ops.entrySet()) {
            add(entry.getKey(), entry.getValue());
        }
    }

    protected void addTableOverride(SchemaAndTable from, SchemaAndTable to) {
        tableOverrides.put(from, to);
    }

    /**
     * Use customTypes instead
     */
    @Deprecated
    public final boolean isBigDecimalSupported() {
        return false;
    }

    public final List<Type<?>> getCustomTypes() {
        return customTypes;
    }

    public final String getAsc() {
        return asc;
    }

    public final String getAutoIncrement() {
        return autoIncrement;
    }

    public final String getColumnAlias() {
        return columnAlias;
    }

    public final String getCount() {
        return count;
    }

    public final String getCountStar() {
        return countStar;
    }

    public final String getDelete() {
        return delete;
    }

    public final String getDesc() {
        return desc;
    }

    public final String getDistinctCountEnd() {
        return distinctCountEnd;
    }

    public final String getDistinctCountStart() {
        return distinctCountStart;
    }

    public final String getDummyTable() {
        return dummyTable;
    }

    public final String getFrom() {
        return from;
    }

    public final String getFullJoin() {
        return fullJoin;
    }

    public final String getGroupBy() {
        return groupBy;
    }

    public final String getHaving() {
        return having;
    }

    public final String getInnerJoin() {
        return innerJoin;
    }

    public final String getInsertInto() {
        return insertInto;
    }

    public final String getJoin() {
        return join;
    }

    public final String getJoinSymbol(JoinType joinType) {
        switch (joinType) {
            case JOIN:      return join;
            case INNERJOIN: return innerJoin;
            case FULLJOIN:  return fullJoin;
            case LEFTJOIN:  return leftJoin;
            case RIGHTJOIN: return rightJoin;
            default:       return ", ";
        }
    }

    public final String getKey() {
        return key;
    }

    public final String getLeftJoin() {
        return leftJoin;
    }

    public final String getRightJoin() {
        return rightJoin;
    }

    public final String getLimitTemplate() {
        return limitTemplate;
    }

    public final String getMergeInto() {
        return mergeInto;
    }

    public final String getNotNull() {
        return notNull;
    }

    public final String getOffsetTemplate() {
        return offsetTemplate;
    }

    public final String getOn() {
        return on;
    }

    public final String getOrderBy() {
        return orderBy;
    }

    public final String getSelect() {
        return select;
    }

    public final String getSelectDistinct() {
        return selectDistinct;
    }

    public final String getSet() {
        return set;
    }

    public final String getTableAlias() {
        return tableAlias;
    }

    public final Map<SchemaAndTable, SchemaAndTable> getTableOverrides() {
        return tableOverrides;
    }

    @Deprecated
    public String getTypeForCast(Class<?> cl) {
        return getTypeForClass(cl);
    }

    @Deprecated
    public String getTypeForClass(Class<?> cl) {
        throw new UnsupportedOperationException();
    }

    public String getTypeNameForCode(int code) {
        return codeToTypeName.get(code);
    }

    public String getCastTypeNameForCode(int code) {
        return getTypeNameForCode(code);
    }

    public Integer getCodeForTypeName(String type) {
        return typeNameToCode.get(type);
    }

    public final String getUpdate() {
        return update;
    }

    public final String getValues() {
        return values;
    }

    public final String getDefaultValues() {
        return defaultValues;
    }

    public final String getWhere() {
        return where;
    }

    public final boolean isNativeMerge() {
        return nativeMerge;
    }

    public final boolean isSupportsAlias() {
        return true;
    }

    public final String getCreateIndex() {
        return createIndex;
    }

    public final String getCreateUniqueIndex() {
        return createUniqueIndex;
    }

    public final String getCreateTable() {
        return createTable;
    }

    public final String getWith() {
        return with;
    }

    public final String getWithRecursive() {
        return withRecursive;
    }

    public final boolean isCountDistinctMultipleColumns() {
        return countDistinctMultipleColumns;
    }

    public final boolean isPrintSchema() {
        return printSchema;
    }

    public final boolean isParameterMetadataAvailable() {
        return parameterMetadataAvailable;
    }

    public final boolean isBatchCountViaGetUpdateCount() {
        return batchCountViaGetUpdateCount;
    }

    public final boolean isUseQuotes() {
        return useQuotes;
    }

    public final boolean isUnionsWrapped() {
        return unionsWrapped;
    }

    public final boolean isFunctionJoinsWrapped() {
        return functionJoinsWrapped;
    }

    public final boolean isLimitRequired() {
        return limitRequired;
    }

    public final String getNullsFirst() {
        return nullsFirst;
    }

    public final String getNullsLast() {
        return nullsLast;
    }

    public boolean isCountViaAnalytics() {
        return countViaAnalytics;
    }

    public boolean isWrapSelectParameters() {
        return wrapSelectParameters;
    }

    public boolean isArraysSupported() {
        return arraysSupported;
    }

    protected void newLineToSingleSpace() {
        for (Class<?> cl : Arrays.<Class<?>>asList(getClass(), SQLTemplates.class)) {
            for (Field field : cl.getDeclaredFields()) {
                try {
                    if (field.getType().equals(String.class)) {
                        field.setAccessible(true);
                        Object val = field.get(this);
                        if (val != null) {
                            field.set(this, val.toString().replace('\n',' '));
                        }

                    }
                } catch (IllegalAccessException e) {
                    throw new QueryException(e.getMessage(), e);
                }
            }
        }
    }

    public final String quoteIdentifier(String identifier) {
        if (useQuotes || requiresQuotes(identifier)) {
            return quoteStr + identifier + quoteStr;
        } else {
            return identifier;
        }
    }

    protected boolean requiresQuotes(final String identifier) {
        return NON_UNDERSCORE_ALPHA_NUMERIC.matchesAnyOf(identifier)
                || isReservedWord(identifier);
    }

    private boolean isReservedWord(String identifier) {
        return reservedWords.contains(identifier.toUpperCase());
    }

    /**
     * template method for SELECT serialization
     *
     * @param metadata
     * @param forCountRow
     * @param context
     */
    public void serialize(QueryMetadata metadata, boolean forCountRow, SQLSerializer context) {
        context.serializeForQuery(metadata, forCountRow);

        if (!metadata.getFlags().isEmpty()) {
            context.serialize(Position.END, metadata.getFlags());
        }
    }

    /**
     * template method for DELETE serialization
     *
     * @param metadata
     * @param entity
     * @param context
     */
    public void serializeDelete(QueryMetadata metadata, RelationalPath<?> entity, SQLSerializer context) {
        context.serializeForDelete(metadata, entity);

        // limit
        if (metadata.getModifiers().isRestricting()) {
            serializeModifiers(metadata, context);
        }

        if (!metadata.getFlags().isEmpty()) {
            context.serialize(Position.END, metadata.getFlags());
        }
    }

    /**
     * template method for INSERT serialization
     *
     * @param metadata
     * @param entity
     * @param columns
     * @param values
     * @param subQuery
     * @param context
     */
    public void serializeInsert(QueryMetadata metadata, RelationalPath<?> entity,
            List<Path<?>> columns, List<Expression<?>> values, SubQueryExpression<?> subQuery,
            SQLSerializer context) {
        context.serializeForInsert(metadata, entity, columns, values, subQuery);

        if (!metadata.getFlags().isEmpty()) {
            context.serialize(Position.END, metadata.getFlags());
        }
    }

    /**
     * template method for MERGE serialization
     *
     * @param metadata
     * @param entity
     * @param keys
     * @param columns
     * @param values
     * @param subQuery
     * @param context
     */
    public void serializeMerge(QueryMetadata metadata, RelationalPath<?> entity,
            List<Path<?>> keys, List<Path<?>> columns, List<Expression<?>> values,
            SubQueryExpression<?> subQuery, SQLSerializer context) {
        context.serializeForMerge(metadata, entity, keys, columns, values, subQuery);

        if (!metadata.getFlags().isEmpty()) {
            context.serialize(Position.END, metadata.getFlags());
        }
    }

    /**
     * template method for UPDATE serialization
     *
     * @param metadata
     * @param entity
     * @param updates
     * @param context
     */
    public void serializeUpdate(QueryMetadata metadata, RelationalPath<?> entity,
            List<Pair<Path<?>, Expression<?>>> updates, SQLSerializer context) {
        context.serializeForUpdate(metadata, entity, updates);

        // limit
        if (metadata.getModifiers().isRestricting()) {
            serializeModifiers(metadata, context);
        }

        if (!metadata.getFlags().isEmpty()) {
            context.serialize(Position.END, metadata.getFlags());
        }
    }

    /**
     * template method for LIMIT and OFFSET serialization
     *
     * @param metadata
     * @param context
     */
    protected void serializeModifiers(QueryMetadata metadata, SQLSerializer context) {
        QueryModifiers mod = metadata.getModifiers();
        if (mod.getLimit() != null) {
            context.handle(limitTemplate, mod.getLimit());
        } else if (limitRequired) {
            context.handle(limitTemplate, Integer.MAX_VALUE);
        }
        if (mod.getOffset() != null) {
            context.handle(offsetTemplate, mod.getOffset());
        }
    }

    protected void addCustomType(Type<?> type) {
        customTypes.add(type);
    }

    protected void setAsc(String asc) {
        this.asc = asc;
    }

    protected void setAutoIncrement(String autoIncrement) {
        this.autoIncrement = autoIncrement;
    }

    protected void setColumnAlias(String columnAlias) {
        this.columnAlias = columnAlias;
    }

    protected void setCount(String count) {
        this.count = count;
    }

    protected void setCountStar(String countStar) {
        this.countStar = countStar;
    }

    protected void setDelete(String delete) {
        this.delete = delete;
    }

    protected void setDesc(String desc) {
        this.desc = desc;
    }

    protected void setDistinctCountEnd(String distinctCountEnd) {
        this.distinctCountEnd = distinctCountEnd;
    }

    protected void setDistinctCountStart(String distinctCountStart) {
        this.distinctCountStart = distinctCountStart;
    }

    protected void setDummyTable(String dummyTable) {
        this.dummyTable = dummyTable;
    }

    protected void setFrom(String from) {
        this.from = from;
    }

    protected void setFullJoin(String fullJoin) {
        this.fullJoin = fullJoin;
    }

    protected void setGroupBy(String groupBy) {
        this.groupBy = groupBy;
    }

    protected void setHaving(String having) {
        this.having = having;
    }

    protected void setInnerJoin(String innerJoin) {
        this.innerJoin = innerJoin;
    }

    protected void setInsertInto(String insertInto) {
        this.insertInto = insertInto;
    }

    protected void setJoin(String join) {
        this.join = join;
    }

    protected void setKey(String key) {
        this.key = key;
    }

    protected void setLeftJoin(String leftJoin) {
        this.leftJoin = leftJoin;
    }

    protected void setRightJoin(String rightJoin) {
        this.rightJoin = rightJoin;
    }

    protected void setMergeInto(String mergeInto) {
        this.mergeInto = mergeInto;
    }

    protected void setNativeMerge(boolean nativeMerge) {
        this.nativeMerge = nativeMerge;
    }

    protected void setNotNull(String notNull) {
        this.notNull = notNull;
    }

    protected void setOffsetTemplate(String offsetTemplate) {
        this.offsetTemplate = offsetTemplate;
    }

    protected void setOn(String on) {
        this.on = on;
    }

    protected void setOrderBy(String orderBy) {
        this.orderBy = orderBy;
    }

    protected void setSelect(String select) {
        this.select = select;
    }

    protected void setSelectDistinct(String selectDistinct) {
        this.selectDistinct = selectDistinct;
    }

    protected void setSet(String set) {
        this.set = set;
    }

    protected void setTableAlias(String tableAlias) {
        this.tableAlias = tableAlias;
    }

    protected void setUpdate(String update) {
        this.update = update;
    }

    protected void setValues(String values) {
        this.values = values;
    }

    protected void setDefaultValues(String defaultValues) {
        this.defaultValues = defaultValues;
    }

    protected void setWhere(String where) {
        this.where = where;
    }

    protected void setWith(String with) {
        this.with = with;
    }

    protected void setWithRecursive(String withRecursive) {
        this.withRecursive = withRecursive;
    }

    protected void setCreateIndex(String createIndex) {
        this.createIndex = createIndex;
    }

    protected void setCreateUniqueIndex(String createUniqueIndex) {
        this.createUniqueIndex = createUniqueIndex;
    }

    protected void setCreateTable(String createTable) {
        this.createTable = createTable;
    }

    protected void setPrintSchema(boolean printSchema) {
        this.printSchema = printSchema;
    }

    protected void setParameterMetadataAvailable(boolean parameterMetadataAvailable) {
        this.parameterMetadataAvailable = parameterMetadataAvailable;
    }

    protected void setBatchCountViaGetUpdateCount(boolean batchCountViaGetUpdateCount) {
        this.batchCountViaGetUpdateCount = batchCountViaGetUpdateCount;
    }

    protected void setUnionsWrapped(boolean unionsWrapped) {
        this.unionsWrapped = unionsWrapped;
    }

    protected void setFunctionJoinsWrapped(boolean functionJoinsWrapped) {
        this.functionJoinsWrapped = functionJoinsWrapped;
    }

    protected void setNullsFirst(String nullsFirst) {
        this.nullsFirst = nullsFirst;
    }

    protected void setNullsLast(String nullsLast) {
        this.nullsLast = nullsLast;
    }

    protected void setLimitRequired(boolean limitRequired) {
        this.limitRequired = limitRequired;
    }

    protected void setCountDistinctMultipleColumns(boolean countDistinctMultipleColumns) {
        this.countDistinctMultipleColumns = countDistinctMultipleColumns;
    }

    protected void setCountViaAnalytics(boolean countViaAnalytics) {
        this.countViaAnalytics = countViaAnalytics;
    }

    protected void setWrapSelectParameters(boolean b) {
        this.wrapSelectParameters = b;
    }

    protected void setArraysSupported(boolean b) {
        this.arraysSupported = b;
    }

}<|MERGE_RESOLUTION|>--- conflicted
+++ resolved
@@ -271,12 +271,9 @@
 
     private boolean wrapSelectParameters = false;
 
-<<<<<<< HEAD
+    private boolean arraysSupported = true;
+
     @Deprecated
-=======
-    private boolean arraysSupported = true;
-
->>>>>>> 962c13de
     protected SQLTemplates(String quoteStr, char escape, boolean useQuotes) {
         this(SQL_RESERVED_WORDS, quoteStr, escape, useQuotes);
     }
