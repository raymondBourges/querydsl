<?xml version="1.0" encoding="UTF-8"?>
<project xsi:schemaLocation="http://maven.apache.org/POM/4.0.0 http://maven.apache.org/maven-v4_0_0.xsd" xmlns="http://maven.apache.org/POM/4.0.0" xmlns:xsi="http://www.w3.org/2001/XMLSchema-instance">
  <modelVersion>4.0.0</modelVersion>

  <parent>
    <groupId>com.mysema.querydsl</groupId>
    <artifactId>querydsl-root</artifactId>
<<<<<<< HEAD
    <version>3.3.3.BUILD-SNAPSHOT</version>
=======
    <version>3.3.4.BUILD-SNAPSHOT</version>
>>>>>>> 2c23b2ef
    <relativePath>../querydsl-root/pom.xml</relativePath> 
  </parent>

  <groupId>com.mysema.querydsl</groupId>
  <artifactId>querydsl-jpa-codegen</artifactId>
  <name>Querydsl - JPA Codegen support</name>
  <description>JPA Codegen support for Querydsl</description>
  <packaging>jar</packaging>
  
  <properties>
    <hibernate.version>4.1.7.Final</hibernate.version>
    <hibernate.validator.version>4.3.0.Final</hibernate.validator.version>
  </properties>
  
  <dependencies>   
    <dependency>
      <groupId>org.hibernate</groupId>
      <artifactId>hibernate-core</artifactId>
      <version>${hibernate.version}</version>
      <exclusions>
        <exclusion>
          <groupId>cglib</groupId>
          <artifactId>cglib</artifactId>
        </exclusion>
        <exclusion>
          <groupId>asm</groupId>
          <artifactId>asm</artifactId>
        </exclusion>
      </exclusions>      
      <scope>provided</scope>      
    </dependency>   
    <dependency>
      <groupId>org.hibernate</groupId>
      <artifactId>hibernate-entitymanager</artifactId>
      <version>${hibernate.version}</version>
      <scope>provided</scope>
    </dependency>
    <dependency>
      <groupId>org.hibernate</groupId>
      <artifactId>hibernate-validator</artifactId>
      <version>${hibernate.validator.version}</version>
      <scope>provided</scope>
    <exclusions>
        <exclusion>
            <groupId>org.slf4j</groupId>
            <artifactId>slf4j-api</artifactId>
        </exclusion>
    </exclusions>      
    </dependency>    
 
    <dependency>
      <groupId>org.hibernate.javax.persistence</groupId>
      <artifactId>hibernate-jpa-2.0-api</artifactId>
      <version>1.0.0.Final</version>
      <scope>compile</scope>
    </dependency>

    <dependency>
      <groupId>com.mysema.querydsl</groupId>
      <artifactId>querydsl-codegen</artifactId>
      <version>${project.version}</version>
    </dependency>
    <dependency>
      <groupId>com.mysema.querydsl</groupId>
      <artifactId>querydsl-jpa</artifactId>
      <version>${project.version}</version>
    </dependency>    
    <dependency>
      <groupId>com.mysema.querydsl</groupId>
      <artifactId>querydsl-jpa</artifactId>
      <version>${project.version}</version>
      <scope>test</scope>
      <type>test-jar</type>
    </dependency>   
    
    <dependency>
      <groupId>com.mysema.querydsl</groupId>
      <artifactId>querydsl-core</artifactId>
      <version>${project.version}</version>
      <scope>test</scope>
      <type>test-jar</type>
    </dependency>
    
    <dependency>
      <groupId>com.h2database</groupId>
      <artifactId>h2</artifactId>
      <version>${h2.version}</version>
      <scope>test</scope>
    </dependency>              
    
    <dependency>
      <groupId>org.slf4j</groupId>
      <artifactId>slf4j-api</artifactId>
    </dependency>
    <dependency>
      <groupId>org.slf4j</groupId>
      <artifactId>slf4j-log4j12</artifactId>
    </dependency>    
        
  </dependencies>

  <build>
    <plugins>     
      <plugin>
        <groupId>com.springsource.bundlor</groupId>
        <artifactId>com.springsource.bundlor.maven</artifactId>
      </plugin>           
    </plugins>
  </build>

</project>
<|MERGE_RESOLUTION|>--- conflicted
+++ resolved
@@ -1,123 +1,119 @@
-<?xml version="1.0" encoding="UTF-8"?>
-<project xsi:schemaLocation="http://maven.apache.org/POM/4.0.0 http://maven.apache.org/maven-v4_0_0.xsd" xmlns="http://maven.apache.org/POM/4.0.0" xmlns:xsi="http://www.w3.org/2001/XMLSchema-instance">
-  <modelVersion>4.0.0</modelVersion>
-
-  <parent>
-    <groupId>com.mysema.querydsl</groupId>
-    <artifactId>querydsl-root</artifactId>
-<<<<<<< HEAD
-    <version>3.3.3.BUILD-SNAPSHOT</version>
-=======
-    <version>3.3.4.BUILD-SNAPSHOT</version>
->>>>>>> 2c23b2ef
-    <relativePath>../querydsl-root/pom.xml</relativePath> 
-  </parent>
-
-  <groupId>com.mysema.querydsl</groupId>
-  <artifactId>querydsl-jpa-codegen</artifactId>
-  <name>Querydsl - JPA Codegen support</name>
-  <description>JPA Codegen support for Querydsl</description>
-  <packaging>jar</packaging>
-  
-  <properties>
-    <hibernate.version>4.1.7.Final</hibernate.version>
-    <hibernate.validator.version>4.3.0.Final</hibernate.validator.version>
-  </properties>
-  
-  <dependencies>   
-    <dependency>
-      <groupId>org.hibernate</groupId>
-      <artifactId>hibernate-core</artifactId>
-      <version>${hibernate.version}</version>
-      <exclusions>
-        <exclusion>
-          <groupId>cglib</groupId>
-          <artifactId>cglib</artifactId>
-        </exclusion>
-        <exclusion>
-          <groupId>asm</groupId>
-          <artifactId>asm</artifactId>
-        </exclusion>
-      </exclusions>      
-      <scope>provided</scope>      
-    </dependency>   
-    <dependency>
-      <groupId>org.hibernate</groupId>
-      <artifactId>hibernate-entitymanager</artifactId>
-      <version>${hibernate.version}</version>
-      <scope>provided</scope>
-    </dependency>
-    <dependency>
-      <groupId>org.hibernate</groupId>
-      <artifactId>hibernate-validator</artifactId>
-      <version>${hibernate.validator.version}</version>
-      <scope>provided</scope>
-    <exclusions>
-        <exclusion>
-            <groupId>org.slf4j</groupId>
-            <artifactId>slf4j-api</artifactId>
-        </exclusion>
-    </exclusions>      
-    </dependency>    
- 
-    <dependency>
-      <groupId>org.hibernate.javax.persistence</groupId>
-      <artifactId>hibernate-jpa-2.0-api</artifactId>
-      <version>1.0.0.Final</version>
-      <scope>compile</scope>
-    </dependency>
-
-    <dependency>
-      <groupId>com.mysema.querydsl</groupId>
-      <artifactId>querydsl-codegen</artifactId>
-      <version>${project.version}</version>
-    </dependency>
-    <dependency>
-      <groupId>com.mysema.querydsl</groupId>
-      <artifactId>querydsl-jpa</artifactId>
-      <version>${project.version}</version>
-    </dependency>    
-    <dependency>
-      <groupId>com.mysema.querydsl</groupId>
-      <artifactId>querydsl-jpa</artifactId>
-      <version>${project.version}</version>
-      <scope>test</scope>
-      <type>test-jar</type>
-    </dependency>   
-    
-    <dependency>
-      <groupId>com.mysema.querydsl</groupId>
-      <artifactId>querydsl-core</artifactId>
-      <version>${project.version}</version>
-      <scope>test</scope>
-      <type>test-jar</type>
-    </dependency>
-    
-    <dependency>
-      <groupId>com.h2database</groupId>
-      <artifactId>h2</artifactId>
-      <version>${h2.version}</version>
-      <scope>test</scope>
-    </dependency>              
-    
-    <dependency>
-      <groupId>org.slf4j</groupId>
-      <artifactId>slf4j-api</artifactId>
-    </dependency>
-    <dependency>
-      <groupId>org.slf4j</groupId>
-      <artifactId>slf4j-log4j12</artifactId>
-    </dependency>    
-        
-  </dependencies>
-
-  <build>
-    <plugins>     
-      <plugin>
-        <groupId>com.springsource.bundlor</groupId>
-        <artifactId>com.springsource.bundlor.maven</artifactId>
-      </plugin>           
-    </plugins>
-  </build>
-
-</project>
+<?xml version="1.0" encoding="UTF-8"?>
+<project xsi:schemaLocation="http://maven.apache.org/POM/4.0.0 http://maven.apache.org/maven-v4_0_0.xsd" xmlns="http://maven.apache.org/POM/4.0.0" xmlns:xsi="http://www.w3.org/2001/XMLSchema-instance">
+  <modelVersion>4.0.0</modelVersion>
+
+  <parent>
+    <groupId>com.mysema.querydsl</groupId>
+    <artifactId>querydsl-root</artifactId>
+    <version>3.3.4.BUILD-SNAPSHOT</version>
+    <relativePath>../querydsl-root/pom.xml</relativePath> 
+  </parent>
+
+  <groupId>com.mysema.querydsl</groupId>
+  <artifactId>querydsl-jpa-codegen</artifactId>
+  <name>Querydsl - JPA Codegen support</name>
+  <description>JPA Codegen support for Querydsl</description>
+  <packaging>jar</packaging>
+  
+  <properties>
+    <hibernate.version>4.1.7.Final</hibernate.version>
+    <hibernate.validator.version>4.3.0.Final</hibernate.validator.version>
+  </properties>
+  
+  <dependencies>   
+    <dependency>
+      <groupId>org.hibernate</groupId>
+      <artifactId>hibernate-core</artifactId>
+      <version>${hibernate.version}</version>
+      <exclusions>
+        <exclusion>
+          <groupId>cglib</groupId>
+          <artifactId>cglib</artifactId>
+        </exclusion>
+        <exclusion>
+          <groupId>asm</groupId>
+          <artifactId>asm</artifactId>
+        </exclusion>
+      </exclusions>      
+      <scope>provided</scope>      
+    </dependency>   
+    <dependency>
+      <groupId>org.hibernate</groupId>
+      <artifactId>hibernate-entitymanager</artifactId>
+      <version>${hibernate.version}</version>
+      <scope>provided</scope>
+    </dependency>
+    <dependency>
+      <groupId>org.hibernate</groupId>
+      <artifactId>hibernate-validator</artifactId>
+      <version>${hibernate.validator.version}</version>
+      <scope>provided</scope>
+    <exclusions>
+        <exclusion>
+            <groupId>org.slf4j</groupId>
+            <artifactId>slf4j-api</artifactId>
+        </exclusion>
+    </exclusions>      
+    </dependency>    
+ 
+    <dependency>
+      <groupId>org.hibernate.javax.persistence</groupId>
+      <artifactId>hibernate-jpa-2.0-api</artifactId>
+      <version>1.0.0.Final</version>
+      <scope>compile</scope>
+    </dependency>
+
+    <dependency>
+      <groupId>com.mysema.querydsl</groupId>
+      <artifactId>querydsl-codegen</artifactId>
+      <version>${project.version}</version>
+    </dependency>
+    <dependency>
+      <groupId>com.mysema.querydsl</groupId>
+      <artifactId>querydsl-jpa</artifactId>
+      <version>${project.version}</version>
+    </dependency>    
+    <dependency>
+      <groupId>com.mysema.querydsl</groupId>
+      <artifactId>querydsl-jpa</artifactId>
+      <version>${project.version}</version>
+      <scope>test</scope>
+      <type>test-jar</type>
+    </dependency>   
+    
+    <dependency>
+      <groupId>com.mysema.querydsl</groupId>
+      <artifactId>querydsl-core</artifactId>
+      <version>${project.version}</version>
+      <scope>test</scope>
+      <type>test-jar</type>
+    </dependency>
+    
+    <dependency>
+      <groupId>com.h2database</groupId>
+      <artifactId>h2</artifactId>
+      <version>${h2.version}</version>
+      <scope>test</scope>
+    </dependency>              
+    
+    <dependency>
+      <groupId>org.slf4j</groupId>
+      <artifactId>slf4j-api</artifactId>
+    </dependency>
+    <dependency>
+      <groupId>org.slf4j</groupId>
+      <artifactId>slf4j-log4j12</artifactId>
+    </dependency>    
+        
+  </dependencies>
+
+  <build>
+    <plugins>     
+      <plugin>
+        <groupId>com.springsource.bundlor</groupId>
+        <artifactId>com.springsource.bundlor.maven</artifactId>
+      </plugin>           
+    </plugins>
+  </build>
+
+</project>