--- conflicted
+++ resolved
@@ -536,9 +536,5 @@
       </plugin>
     </plugins>
   </reporting>
-<<<<<<< HEAD
-
-=======
-  
->>>>>>> 3c4a7c63
+
 </project>